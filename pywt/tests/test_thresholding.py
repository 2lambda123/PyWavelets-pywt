from __future__ import division, print_function, absolute_import
import numpy as np
from numpy.testing import assert_allclose, assert_raises, assert_, assert_equal

import pywt


float_dtypes = [np.float32, np.float64, np.complex64, np.complex128]
real_dtypes = [np.float32, np.float64]


def _sign(x):
    # Matlab-like sign function (numpy uses a different convention).
    return x / np.abs(x)


def _soft(x, thresh):
    """soft thresholding supporting complex values.

    Notes
    -----
    This version is not robust to zeros in x.
    """
    return _sign(x) * np.maximum(np.abs(x) - thresh, 0)


def test_threshold():
    data = np.linspace(1, 4, 7)

    # soft
    soft_result = [0., 0., 0., 0.5, 1., 1.5, 2.]
    assert_allclose(pywt.threshold(data, 2, 'soft'),
                    np.array(soft_result), rtol=1e-12)
    assert_allclose(pywt.threshold(-data, 2, 'soft'),
                    -np.array(soft_result), rtol=1e-12)
    assert_allclose(pywt.threshold([[1, 2]] * 2, 1, 'soft'),
                    [[0, 1]] * 2, rtol=1e-12)
    assert_allclose(pywt.threshold([[1, 2]] * 2, 2, 'soft'),
                    [[0, 0]] * 2, rtol=1e-12)

    # soft thresholding complex values
    assert_allclose(pywt.threshold([[1j, 2j]] * 2, 1, 'soft'),
                    [[0j, 1j]] * 2, rtol=1e-12)
    assert_allclose(pywt.threshold([[1+1j, 2+2j]] * 2, 6, 'soft'),
                    [[0, 0]] * 2, rtol=1e-12)
    complex_data = [[1+2j, 2+2j]]*2
    for thresh in [1, 2]:
        assert_allclose(pywt.threshold(complex_data, thresh, 'soft'),
                        _soft(complex_data, thresh), rtol=1e-12)

    # test soft thresholding with non-default substitute argument
    s = 5
    assert_allclose(pywt.threshold([[1j, 2]] * 2, 1.5, 'soft', substitute=s),
                    [[s, 0.5]] * 2, rtol=1e-12)

    # soft: no divide by zero warnings when input contains zeros
    assert_allclose(pywt.threshold(np.zeros(16), 2, 'soft'),
                    np.zeros(16), rtol=1e-12)

    # hard
    hard_result = [0., 0., 2., 2.5, 3., 3.5, 4.]
    assert_allclose(pywt.threshold(data, 2, 'hard'),
                    np.array(hard_result), rtol=1e-12)
    assert_allclose(pywt.threshold(-data, 2, 'hard'),
                    -np.array(hard_result), rtol=1e-12)
    assert_allclose(pywt.threshold([[1, 2]] * 2, 1, 'hard'),
                    [[1, 2]] * 2, rtol=1e-12)
    assert_allclose(pywt.threshold([[1, 2]] * 2, 2, 'hard'),
                    [[0, 2]] * 2, rtol=1e-12)
    assert_allclose(pywt.threshold([[1, 2]] * 2, 2, 'hard', substitute=s),
                    [[s, 2]] * 2, rtol=1e-12)
    assert_allclose(pywt.threshold([[1+1j, 2+2j]] * 2, 2, 'hard'),
                    [[0, 2+2j]] * 2, rtol=1e-12)

    # greater
    greater_result = [0., 0., 2., 2.5, 3., 3.5, 4.]
    assert_allclose(pywt.threshold(data, 2, 'greater'),
                    np.array(greater_result), rtol=1e-12)
    assert_allclose(pywt.threshold([[1, 2]] * 2, 1, 'greater'),
                    [[1, 2]] * 2, rtol=1e-12)
    assert_allclose(pywt.threshold([[1, 2]] * 2, 2, 'greater'),
                    [[0, 2]] * 2, rtol=1e-12)
    assert_allclose(pywt.threshold([[1, 2]] * 2, 2, 'greater', substitute=s),
                    [[s, 2]] * 2, rtol=1e-12)
    # greater doesn't allow complex-valued inputs
    assert_raises(ValueError, pywt.threshold, [1j, 2j], 2, 'greater')

    # less
    assert_allclose(pywt.threshold(data, 2, 'less'),
                    np.array([1., 1.5, 2., 0., 0., 0., 0.]), rtol=1e-12)
    assert_allclose(pywt.threshold([[1, 2]] * 2, 1, 'less'),
                    [[1, 0]] * 2, rtol=1e-12)
    assert_allclose(pywt.threshold([[1, 2]] * 2, 1, 'less', substitute=s),
                    [[1, s]] * 2, rtol=1e-12)
    assert_allclose(pywt.threshold([[1, 2]] * 2, 2, 'less'),
                    [[1, 2]] * 2, rtol=1e-12)

    # less doesn't allow complex-valued inputs
    assert_raises(ValueError, pywt.threshold, [1j, 2j], 2, 'less')

    # invalid
    assert_raises(ValueError, pywt.threshold, data, 2, 'foo')


def test_nonnegative_garotte():
    thresh = 0.3
    data_real = np.linspace(-1, 1, 100)
    for dtype in float_dtypes:
        if dtype in real_dtypes:
            data = np.asarray(data_real, dtype=dtype)
        else:
            data = np.asarray(data_real + 0.1j, dtype=dtype)
        d_hard = pywt.threshold(data, thresh, 'hard')
        d_soft = pywt.threshold(data, thresh, 'soft')
        d_garotte = pywt.threshold(data, thresh, 'garotte')

        # check dtypes
        assert_equal(d_hard.dtype, data.dtype)
        assert_equal(d_soft.dtype, data.dtype)
        assert_equal(d_garotte.dtype, data.dtype)

        # values < threshold are zero
        lt = np.where(np.abs(data) < thresh)
        assert_(np.all(d_garotte[lt] == 0))

        # values > than the threshold are intermediate between soft and hard
        gt = np.where(np.abs(data) > thresh)
        gt_abs_garotte = np.abs(d_garotte[gt])
        assert_(np.all(gt_abs_garotte < np.abs(d_hard[gt])))
        assert_(np.all(gt_abs_garotte > np.abs(d_soft[gt])))


def test_threshold_firm():
    thresh = 0.2
    thresh2 = 3 * thresh
    data_real = np.linspace(-1, 1, 100)
    for dtype in float_dtypes:
        if dtype in real_dtypes:
            data = np.asarray(data_real, dtype=dtype)
        else:
            data = np.asarray(data_real + 0.1j, dtype=dtype)
        if data.real.dtype == np.float32:
            rtol = atol = 1e-6
        else:
            rtol = atol = 1e-14
        d_hard = pywt.threshold(data, thresh, 'hard')
        d_soft = pywt.threshold(data, thresh, 'soft')
        d_firm = pywt.threshold_firm(data, thresh, thresh2)

        # check dtypes
        assert_equal(d_hard.dtype, data.dtype)
        assert_equal(d_soft.dtype, data.dtype)
        assert_equal(d_firm.dtype, data.dtype)

        # values < threshold are zero
        lt = np.where(np.abs(data) < thresh)
        assert_(np.all(d_firm[lt] == 0))

        # values > than the threshold are equal to hard-thresholding
        gt = np.where(np.abs(data) >= thresh2)
        assert_allclose(np.abs(d_hard[gt]), np.abs(d_firm[gt]),
                        rtol=rtol, atol=atol)

        # other values are intermediate between soft and hard thresholding
        mt = np.where(np.logical_and(np.abs(data) > thresh,
                                     np.abs(data) < thresh2))
        mt_abs_firm = np.abs(d_firm[mt])
        assert_(np.all(mt_abs_firm < np.abs(d_hard[mt])))
<<<<<<< HEAD
        assert_(np.all(mt_abs_firm > np.abs(d_soft[mt])))


def test_estimate_sigma():
    sigma_test_data = np.sin(np.linspace(0,10,1000))
    np.random.seed(42)
    sigma_test_noise = np.random.normal(0,1,1000)
    # TODO: get rid of magic number for test...
    # can test by creating a list of noise arrays to pass in with varying sigmas
    assert_allclose(pywt.estimate_sigma(sigma_test_data + sigma_test_noise),
                 0.9736668419858439)

if __name__ == '__main__':
    run_module_suite()
=======
        assert_(np.all(mt_abs_firm > np.abs(d_soft[mt])))
>>>>>>> fa2eee11
<|MERGE_RESOLUTION|>--- conflicted
+++ resolved
@@ -166,21 +166,4 @@
                                      np.abs(data) < thresh2))
         mt_abs_firm = np.abs(d_firm[mt])
         assert_(np.all(mt_abs_firm < np.abs(d_hard[mt])))
-<<<<<<< HEAD
-        assert_(np.all(mt_abs_firm > np.abs(d_soft[mt])))
-
-
-def test_estimate_sigma():
-    sigma_test_data = np.sin(np.linspace(0,10,1000))
-    np.random.seed(42)
-    sigma_test_noise = np.random.normal(0,1,1000)
-    # TODO: get rid of magic number for test...
-    # can test by creating a list of noise arrays to pass in with varying sigmas
-    assert_allclose(pywt.estimate_sigma(sigma_test_data + sigma_test_noise),
-                 0.9736668419858439)
-
-if __name__ == '__main__':
-    run_module_suite()
-=======
-        assert_(np.all(mt_abs_firm > np.abs(d_soft[mt])))
->>>>>>> fa2eee11
+        assert_(np.all(mt_abs_firm > np.abs(d_soft[mt])))