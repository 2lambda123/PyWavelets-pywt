--- conflicted
+++ resolved
@@ -233,13 +233,8 @@
     cdef readonly name
     cdef readonly number
 
-<<<<<<< HEAD
-    def __cinit__(self, char* name="", object filter_bank=None):
-=======
     #cdef readonly properties
-
     def __cinit__(self, name=u"", object filter_bank=None):
->>>>>>> 9000ebdf
         cdef object family_code, family_number
         cdef object filters
         cdef index_t filter_length
@@ -323,11 +318,7 @@
             c_wt.free_wavelet(self.w)
             self.w = NULL
 
-<<<<<<< HEAD
-    def __len__(self):  # assume
-=======
     def __len__(self):
->>>>>>> 9000ebdf
         return self.w.dec_len
 
     property dec_lo:
@@ -679,19 +670,9 @@
     cA = np.zeros(output_len, data.dtype)
     cD = np.zeros(output_len, data.dtype)
 
-<<<<<<< HEAD
-    cA = array_as_buffer(cA, &output_a, c'w')
-    cD = array_as_buffer(cD, &output_d, c'w')
-
-    assert input.dtype == output_a.dtype == output_d.dtype
-    if input.dtype == FLOAT64:
-        if (c_wt.double_dec_a(<double*>input.data, input.len, w.w,
-                              <double*>output_a.data, output_a.len, mode_) < 0
-=======
     if data.dtype == np.float64:
         if (c_wt.double_dec_a(&data[0], data.size, w.w,
                               &cA[0], cA.size, mode_) < 0
->>>>>>> 9000ebdf
             or
             c_wt.double_dec_d(&data[0], data.size, w.w,
                               &cD[0], cD.size, mode_) < 0):
@@ -983,13 +964,6 @@
                 raise RuntimeError("Invalid data type.")
             do_rec_a = 1
 
-<<<<<<< HEAD
-        data = rec  # keep reference
-        input.len = output.len
-        input.data = output.data
-
-=======
->>>>>>> 9000ebdf
     if take > 0:
         if take < rec_len:
             left_bound = right_bound = (rec_len-take)/2
@@ -999,13 +973,9 @@
             return rec[left_bound:-right_bound]
     return rec
 
-<<<<<<< HEAD
-
-def downcoef(part, object data, object wavelet, object mode='sym', int level=1):
-=======
+
 def downcoef(part, np.ndarray[double, ndim=1, mode="c"] data,
              object wavelet, object mode='sym', int level=1):
->>>>>>> 9000ebdf
     """
     downcoef(part, data, wavelet, mode='sym', level=1)
 
@@ -1050,11 +1020,6 @@
 
     if level < 1:
         raise ValueError("Value of level must be greater than 0.")
-<<<<<<< HEAD
-    #elif level > c_wt.dwt_max_level(input.len, w.dec_len):
-    #    raise ValueError("Value of level is higher than the max dwt level for given input lenght and wavelet. Max level is %d." % c_wt.dwt_max_level(input.len, w.dec_len))
-=======
->>>>>>> 9000ebdf
 
     for i from 0 <= i < level:
         output_len = c_wt.dwt_buffer_length(data.size, w.dec_len, mode_)
@@ -1085,13 +1050,6 @@
             else:
                 raise RuntimeError("Invalid data type.")
 
-<<<<<<< HEAD
-        data = coeffs  # keep reference
-        input.len = output.len
-        input.data = output.data
-
-=======
->>>>>>> 9000ebdf
     return coeffs
 
 ###############################################################################
@@ -1117,12 +1075,8 @@
     """
     return c_wt.swt_max_level(input_len)
 
-<<<<<<< HEAD
-
-def swt(object data, object wavelet, object level=None, int start_level=0):
-=======
+
 def swt(data, object wavelet, object level=None, int start_level=0):
->>>>>>> 9000ebdf
     """
     swt(data, wavelet, level=None, start_level=0)
 
@@ -1188,15 +1142,9 @@
         raise ValueError("start_level must be less than %d." %
                          c_wt.swt_max_level(data.size))
 
-<<<<<<< HEAD
-    if end_level > c_wt.swt_max_level(input.len):
-        msg = ("Level value too high (max level for current input len and "
-               "start_level is %d)." % (c_wt.swt_max_level(input.len) -
-=======
     if end_level > c_wt.swt_max_level(data.size):
         msg = ("Level value too high (max level for current data size and "
                "start_level is %d)." % (c_wt.swt_max_level(data.size) - 
->>>>>>> 9000ebdf
                                         start_level))
         raise ValueError(msg)
 
@@ -1235,12 +1183,6 @@
         else:
             raise RuntimeError("Invalid data type.")
 
-<<<<<<< HEAD
-        input.data = output.data  # a -> input
-        input.len = output.len
-
-=======
->>>>>>> 9000ebdf
         ret.append((cA, cD))
     ret.reverse()
     return ret
